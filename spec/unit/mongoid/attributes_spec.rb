--- conflicted
+++ resolved
@@ -1162,7 +1162,6 @@
     end
 
     context "when checking against the alias" do
-<<<<<<< HEAD
 
       before do
         product.cost = 500
@@ -1176,21 +1175,6 @@
         product.cost?.should be_true
       end
 
-=======
-
-      before do
-        product.cost = 500
-      end
-
-      it "aliases the getter" do
-        product.cost.should eq(500)
-      end
-
-      it "aliases the existance check" do
-        product.cost?.should be_true
-      end
-
->>>>>>> e7d206fd
       it "aliases *_changed?" do
         product.cost_changed?.should be_true
       end
